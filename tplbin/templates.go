--- conflicted
+++ resolved
@@ -13,12 +13,6 @@
 
 // Assets returns go-assets FileSystem
 var Assets = assets.NewFileSystem(map[string][]string{}, map[string]*assets.File{
-<<<<<<< HEAD
-	"type.go.tpl": &assets.File{
-		Path:     "type.go.tpl",
-		FileMode: 0x1a4,
-		Mtime:    time.Unix(1555385201, 1555385201649097640),
-=======
 	"index.go.tpl": &assets.File{
 		Path:     "index.go.tpl",
 		FileMode: 0x1a4,
@@ -27,8 +21,7 @@
 	}, "type.go.tpl": &assets.File{
 		Path:     "type.go.tpl",
 		FileMode: 0x1a4,
-		Mtime:    time.Unix(1555553766, 1555553766093331107),
->>>>>>> e658a33f
+		Mtime:    time.Unix(1555645360, 1555645360357197235),
 		Data:     []byte(_Assets7fd73945d69f17ee7478fe75c9ebb3a425327b99),
 	}, "yo_db.go.tpl": &assets.File{
 		Path:     "yo_db.go.tpl",
@@ -38,15 +31,6 @@
 	}, "yo_package.go.tpl": &assets.File{
 		Path:     "yo_package.go.tpl",
 		FileMode: 0x1a4,
-<<<<<<< HEAD
-		Mtime:    time.Unix(1555298850, 1555298850784349121),
-=======
-		Mtime:    time.Unix(1555643719, 1555643719193630803),
->>>>>>> e658a33f
+		Mtime:    time.Unix(1555645370, 1555645370900608683),
 		Data:     []byte(_Assets2da36312f867e2e1a26f5a29c883fe2d56891890),
-	}, "index.go.tpl": &assets.File{
-		Path:     "index.go.tpl",
-		FileMode: 0x1a4,
-		Mtime:    time.Unix(1555298850, 1555298850783843643),
-		Data:     []byte(_Assets35fa065605f72dabb3fd17747217ebb391a6a686),
 	}}, "")