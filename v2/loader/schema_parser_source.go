--- conflicted
+++ resolved
@@ -21,25 +21,16 @@
 
 import (
 	"fmt"
-<<<<<<< HEAD
-	"io/ioutil"
 	"log"
-=======
 	"os"
->>>>>>> 675211a1
 	"sort"
 	"strings"
 
 	"cloud.google.com/go/spanner/spansql"
 )
 
-<<<<<<< HEAD
 func NewSchemaParserSource(fpath string, ignoreUnsupportedStatements bool) (SchemaSource, error) {
-	b, err := ioutil.ReadFile(fpath)
-=======
-func NewSchemaParserSource(fpath string) (SchemaSource, error) {
 	b, err := os.ReadFile(fpath)
->>>>>>> 675211a1
 	if err != nil {
 		return nil, err
 	}
